source 'https://rubygems.org'

gem 'pry'
gem 'sidekiq', :path => '..'
gem 'rails', '5.0.0'
gem 'sinatra', github: 'sinatra/sinatra'

platforms :ruby do
  gem 'sqlite3'
  gem 'redis-namespace'
end

#platforms :jruby do
  #gem 'jruby-openssl'
  #gem 'activerecord-jdbcsqlite3-adapter'
#end

#gem 'ruby-prof'

#de Does not work with jruby or rbx:
<<<<<<< HEAD
#de gem 'pry-byebug'
=======
#de gem 'pry-byebug'

# sidekiq-web dependencies
gem 'rack-protection'
>>>>>>> 3f157e2e
<|MERGE_RESOLUTION|>--- conflicted
+++ resolved
@@ -3,7 +3,6 @@
 gem 'pry'
 gem 'sidekiq', :path => '..'
 gem 'rails', '5.0.0'
-gem 'sinatra', github: 'sinatra/sinatra'
 
 platforms :ruby do
   gem 'sqlite3'
@@ -18,11 +17,4 @@
 #gem 'ruby-prof'
 
 #de Does not work with jruby or rbx:
-<<<<<<< HEAD
-#de gem 'pry-byebug'
-=======
-#de gem 'pry-byebug'
-
-# sidekiq-web dependencies
-gem 'rack-protection'
->>>>>>> 3f157e2e
+#de gem 'pry-byebug'