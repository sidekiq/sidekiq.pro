require 'helper'
require 'sidekiq/scheduled'
require 'sidekiq/middleware/server/retry_jobs'

class TestRetry < Sidekiq::Test
  describe 'middleware' do
    before do
      @redis = Minitest::Mock.new
      # Ugh, this is terrible.
      Sidekiq.instance_variable_set(:@redis, @redis)

      def @redis.with; yield self; end
    end

    let(:worker) do
      Class.new do
        include ::Sidekiq::Worker
      end
    end

    it 'allows disabling retry' do
      msg = { 'class' => 'Bob', 'args' => [1,2,'foo'], 'retry' => false }
      msg2 = msg.dup
      handler = Sidekiq::Middleware::Server::RetryJobs.new
      assert_raises RuntimeError do
        handler.call(worker, msg2, 'default') do
          raise "kerblammo!"
        end
      end
      assert_equal msg, msg2
    end

    it 'allows a numeric retry' do
      @redis.expect :zadd, 1, ['retry', String, String]
      msg = { 'class' => 'Bob', 'args' => [1,2,'foo'], 'retry' => 2 }
      msg2 = msg.dup
      handler = Sidekiq::Middleware::Server::RetryJobs.new
      assert_raises RuntimeError do
        handler.call(worker, msg2, 'default') do
          raise "kerblammo!"
        end
      end
      msg2.delete('failed_at')
      assert_equal({"class"=>"Bob", "args"=>[1, 2, "foo"], "retry"=>2, "queue"=>"default", "error_message"=>"kerblammo!", "error_class"=>"RuntimeError", "retry_count"=>0}, msg2)
      @redis.verify
    end

    it 'allows a max_retries option in initializer' do
      max_retries = 7
      1.upto(max_retries) do
        @redis.expect :zadd, 1, ['retry', String, String]
      end
      msg = { 'class' => 'Bob', 'args' => [1,2,'foo'], 'retry' => true }
      handler = Sidekiq::Middleware::Server::RetryJobs.new({:max_retries => max_retries})
      1.upto(max_retries + 1) do
        assert_raises RuntimeError do
          handler.call(worker, msg, 'default') do
            raise "kerblammo!"
          end
        end
      end
      @redis.verify
    end

    it 'saves backtraces' do
      @redis.expect :zadd, 1, ['retry', String, String]
      msg = { 'class' => 'Bob', 'args' => [1,2,'foo'], 'retry' => true, 'backtrace' => true }
      handler = Sidekiq::Middleware::Server::RetryJobs.new
      c = nil
      assert_raises RuntimeError do
        handler.call(worker, msg, 'default') do
          c = caller(0); raise "kerblammo!"
        end
      end
      assert msg["error_backtrace"]
      assert_equal c[0], msg["error_backtrace"][0]
      @redis.verify
    end

    it 'saves partial backtraces' do
      @redis.expect :zadd, 1, ['retry', String, String]
      msg = { 'class' => 'Bob', 'args' => [1,2,'foo'], 'retry' => true, 'backtrace' => 3 }
      handler = Sidekiq::Middleware::Server::RetryJobs.new
      c = nil
      assert_raises RuntimeError do
        handler.call(worker, msg, 'default') do
          c = caller(0)[0..3]; raise "kerblammo!"
        end
      end
      assert msg["error_backtrace"]
      assert_equal c, msg["error_backtrace"]
    end

    it 'handles a new failed message' do
      @redis.expect :zadd, 1, ['retry', String, String]
      msg = { 'class' => 'Bob', 'args' => [1,2,'foo'], 'retry' => true }
      handler = Sidekiq::Middleware::Server::RetryJobs.new
      assert_raises RuntimeError do
        handler.call(worker, msg, 'default') do
          raise "kerblammo!"
        end
      end
      assert_equal 'default', msg["queue"]
      assert_equal 'kerblammo!', msg["error_message"]
      assert_equal 'RuntimeError', msg["error_class"]
      assert_equal 0, msg["retry_count"]
      refute msg["error_backtrace"]
      assert msg["failed_at"]
      @redis.verify
    end

    it 'allows a retry queue' do
      @redis.expect :zadd, 1, ['retry', String, String]
      msg = { 'class' => 'Bob', 'args' => [1,2,'foo'], 'retry' => true, 'retry_queue' => 'retry' }
      handler = Sidekiq::Middleware::Server::RetryJobs.new
      assert_raises RuntimeError do
        handler.call(worker, msg, 'default') do
          raise "kerblammo!"
        end
      end
      assert_equal 'retry', msg["queue"]
      assert_equal 'kerblammo!', msg["error_message"]
      assert_equal 'RuntimeError', msg["error_class"]
      assert_equal 0, msg["retry_count"]
      refute msg["error_backtrace"]
      assert msg["failed_at"]
      @redis.verify
    end

    it 'handles a recurring failed message' do
      @redis.expect :zadd, 1, ['retry', String, String]
      now = Time.now.to_f
      msg = {"class"=>"Bob", "args"=>[1, 2, "foo"], 'retry' => true, "queue"=>"default", "error_message"=>"kerblammo!", "error_class"=>"RuntimeError", "failed_at"=>now, "retry_count"=>10}
      handler = Sidekiq::Middleware::Server::RetryJobs.new
      assert_raises RuntimeError do
        handler.call(worker, msg, 'default') do
          raise "kerblammo!"
        end
      end
      assert_equal 'default', msg["queue"]
      assert_equal 'kerblammo!', msg["error_message"]
      assert_equal 'RuntimeError', msg["error_class"]
      assert_equal 11, msg["retry_count"]
      assert msg["failed_at"]
      @redis.verify
    end

    it 'handles a recurring failed message before reaching user-specifed max' do
      @redis.expect :zadd, 1, ['retry', String, String]
      now = Time.now.to_f
      msg = {"class"=>"Bob", "args"=>[1, 2, "foo"], 'retry' => 10, "queue"=>"default", "error_message"=>"kerblammo!", "error_class"=>"RuntimeError", "failed_at"=>now, "retry_count"=>8}
      handler = Sidekiq::Middleware::Server::RetryJobs.new
      assert_raises RuntimeError do
        handler.call(worker, msg, 'default') do
          raise "kerblammo!"
        end
      end
      assert_equal 'default', msg["queue"]
      assert_equal 'kerblammo!', msg["error_message"]
      assert_equal 'RuntimeError', msg["error_class"]
      assert_equal 9, msg["retry_count"]
      assert msg["failed_at"]
      @redis.verify
    end

    it 'throws away old messages after too many retries (using the default)' do
      now = Time.now.to_f
      msg = {"class"=>"Bob", "args"=>[1, 2, "foo"], "queue"=>"default", "error_message"=>"kerblammo!", "error_class"=>"RuntimeError", "failed_at"=>now, "retry"=>true, "retry_count"=>25}
      @redis.expect :zadd, 1, [ 'retry', String, String ]
      handler = Sidekiq::Middleware::Server::RetryJobs.new
      assert_raises RuntimeError do
        handler.call(worker, msg, 'default') do
          raise "kerblammo!"
        end
      end
      # Minitest can't assert that a method call did NOT happen!?
      assert_raises(MockExpectationError) { @redis.verify }
    end

    it 'throws away old messages after too many retries (using user-specified max)' do
      now = Time.now.to_f
      msg = {"class"=>"Bob", "args"=>[1, 2, "foo"], "queue"=>"default", "error_message"=>"kerblammo!", "error_class"=>"RuntimeError", "failed_at"=>now, "retry"=>3, "retry_count"=>3}
      @redis.expect :zadd, 1, [ 'retry', String, String ]
      handler = Sidekiq::Middleware::Server::RetryJobs.new
      assert_raises RuntimeError do
        handler.call(worker, msg, 'default') do
          raise "kerblammo!"
        end
      end
      # Minitest can't assert that a method call did NOT happen!?
      assert_raises(MockExpectationError) { @redis.verify }
    end

    describe "retry exhaustion" do
      let(:handler){ Sidekiq::Middleware::Server::RetryJobs.new }
      let(:worker) { Minitest::Mock.new }
      let(:msg){ {"class"=>"Bob", "args"=>[1, 2, "foo"], "queue"=>"default", "error_message"=>"kerblammo!", "error_class"=>"RuntimeError", "failed_at"=>Time.now.to_f, "retry"=>3, "retry_count"=>3} }

<<<<<<< HEAD
=======
      describe "worker method" do
        let(:worker) do
          klass = Class.new do
            include Sidekiq::Worker

            def self.name; "Worker"; end

            def retries_exhausted(*args)
              args << "retried_method"
            end
          end
        end

        it 'calls worker.retries_exhausted after too many retries' do
          assert_equal [1,2, "foo", "retried_method"], handler.__send__(:retries_exhausted, worker.new, msg)
        end
      end

>>>>>>> e79cfa55
      describe "worker block" do
        let(:worker) do
          Class.new do
            include Sidekiq::Worker

            sidekiq_retries_exhausted do |msg|
              msg.tap {|m| m['called_by_callback'] = true }
            end
          end
        end

        it 'calls worker sidekiq_retries_exhausted_block after too many retries' do
          new_msg      = handler.__send__(:retries_exhausted, worker.new, msg)
          expected_msg = msg.merge('called_by_callback' => true)

          assert_equal expected_msg, new_msg, "sidekiq_retries_exhausted block not called"
        end
      end

      it 'handles and logs retries_exhausted failures gracefully (drops them)' do
        def worker.retries_exhausted(*args)
          raise 'bam!'
        end

        e = task_misbehaving_worker
        assert_equal e.message, "kerblammo!"
        worker.verify
      end

      def task_misbehaving_worker
        assert_raises RuntimeError do
          handler.call(worker, msg, 'default') do
            raise 'kerblammo!'
          end
        end
      end
    end

    describe "custom retry delay" do
      before do
        @old_logger    = Sidekiq.logger
        @tmp_log_path  = '/tmp/sidekiq-retries.log'
        Sidekiq.logger = Logger.new(@tmp_log_path)
      end

      after do
        Sidekiq.logger = @old_logger
        Sidekiq.options.delete(:logfile)
        File.unlink @tmp_log_path if File.exists?(@tmp_log_path)
      end

      let(:custom_worker) do
        Class.new do
          include ::Sidekiq::Worker

          sidekiq_retry_in do |count|
            count * 2
          end
        end
      end

      let(:error_worker) do
        Class.new do
          include ::Sidekiq::Worker

          sidekiq_retry_in do |count|
            count / 0
          end
        end
      end

      let(:handler) { Sidekiq::Middleware::Server::RetryJobs.new }

      it "retries with a default delay" do
        refute_equal 4, handler.__send__(:delay_for, worker, 2)
      end

      it "retries with a custom delay" do
        assert_equal 4, handler.__send__(:delay_for, custom_worker, 2)
      end

      it "falls back to the default retry on exception" do
        refute_equal 4, handler.__send__(:delay_for, error_worker, 2)
        assert_match(/Failure scheduling retry using the defined `sidekiq_retry_in`/,
                     File.read(@tmp_log_path), 'Log entry missing for sidekiq_retry_in')
      end
    end
  end

end<|MERGE_RESOLUTION|>--- conflicted
+++ resolved
@@ -196,27 +196,6 @@
       let(:worker) { Minitest::Mock.new }
       let(:msg){ {"class"=>"Bob", "args"=>[1, 2, "foo"], "queue"=>"default", "error_message"=>"kerblammo!", "error_class"=>"RuntimeError", "failed_at"=>Time.now.to_f, "retry"=>3, "retry_count"=>3} }
 
-<<<<<<< HEAD
-=======
-      describe "worker method" do
-        let(:worker) do
-          klass = Class.new do
-            include Sidekiq::Worker
-
-            def self.name; "Worker"; end
-
-            def retries_exhausted(*args)
-              args << "retried_method"
-            end
-          end
-        end
-
-        it 'calls worker.retries_exhausted after too many retries' do
-          assert_equal [1,2, "foo", "retried_method"], handler.__send__(:retries_exhausted, worker.new, msg)
-        end
-      end
-
->>>>>>> e79cfa55
       describe "worker block" do
         let(:worker) do
           Class.new do
