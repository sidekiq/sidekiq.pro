--- conflicted
+++ resolved
@@ -176,17 +176,10 @@
       end
       work.verify
     end
-<<<<<<< HEAD
 
     describe 'middleware throws an exception before processing the work' do
       let(:raise_before_yield) { true }
 
-=======
-
-    describe 'middleware throws an exception before processing the work' do
-      let(:raise_before_yield) { true }
-
->>>>>>> edbefc4e
       it 'acks the job' do
         work.expect(:acknowledge, nil)
         begin
@@ -276,7 +269,6 @@
       end
       Sidekiq.client_middleware do |chain|
         chain.remove ArgsMutatingClientMiddleware
-<<<<<<< HEAD
       end
     end
 
@@ -300,13 +292,10 @@
         end
 
         assert retry_stub_called
-=======
->>>>>>> edbefc4e
-      end
-    end
-  end
-
-<<<<<<< HEAD
+      end
+    end
+  end
+
   describe 'stats' do
     before do
       Sidekiq.redis {|c| c.flushdb }
@@ -334,38 +323,15 @@
           yield
         rescue Exception
           raise
-=======
-    describe 'middleware mutates the job args and then fails' do
-      it 'requeues with original arguments' do
-        job_data = { 'class' => MockWorker.to_s, 'args' => ['boom'] }
-
-        retry_stub_called = false
-        retry_stub = lambda { |worker, msg, queue, exception|
-          retry_stub_called = true
-          assert_equal 'boom', msg['args'].first
-        }
-
-        @processor.instance_variable_get('@retrier').stub(:attempt_retry, retry_stub) do
-          msg = Sidekiq.dump_json(job_data)
-          begin
-            @processor.process(work(msg))
-            flunk "Expected exception"
-          rescue TestProcessorException
-          end
->>>>>>> edbefc4e
-        end
-      end
-
-<<<<<<< HEAD
+        end
+      end
+
       before do
         @mgr = Minitest::Mock.new
         @mgr.expect(:options, {:queues => ['default'], job_logger: CustomJobLogger})
         @mgr.expect(:options, {:queues => ['default'], job_logger: CustomJobLogger})
         @mgr.expect(:options, {:queues => ['default'], job_logger: CustomJobLogger})
         @processor = ::Sidekiq::Processor.new(@mgr)
-=======
-        assert retry_stub_called
->>>>>>> edbefc4e
       end
     end
   end
@@ -375,34 +341,27 @@
       Sidekiq.redis {|c| c.flushdb }
     end
 
-<<<<<<< HEAD
-        def failed_job
-          msg = Sidekiq.dump_json({ 'class' => MockWorker.to_s, 'args' => ['boom'] })
-          begin
-            @processor.process(work(msg))
-          rescue TestProcessorException
-          end
-        end
-=======
-    describe 'when successful' do
-      let(:processed_today_key) { "stat:processed:#{Time.now.utc.strftime("%Y-%m-%d")}" }
->>>>>>> edbefc4e
-
-      def successful_job
-        msg = Sidekiq.dump_json({ 'class' => MockWorker.to_s, 'args' => ['myarg'] })
-        @mgr.expect(:processor_done, nil, [@processor])
+    def failed_job
+      msg = Sidekiq.dump_json({ 'class' => MockWorker.to_s, 'args' => ['boom'] })
+      begin
         @processor.process(work(msg))
-      end
-
-      it 'increments processed stat' do
-        Sidekiq::Processor::PROCESSED.reset
-        successful_job
-        assert_equal 1, Sidekiq::Processor::PROCESSED.reset
-      end
-    end
-  end
-
-<<<<<<< HEAD
+      rescue TestProcessorException
+      end
+    end
+
+    def successful_job
+      msg = Sidekiq.dump_json({ 'class' => MockWorker.to_s, 'args' => ['myarg'] })
+      @mgr.expect(:processor_done, nil, [@processor])
+      @processor.process(work(msg))
+    end
+
+    it 'increments processed stat' do
+      Sidekiq::Processor::PROCESSED.reset
+      successful_job
+      assert_equal 1, Sidekiq::Processor::PROCESSED.reset
+    end
+  end
+
   describe 'custom job logger class' do
     before do
       @mgr = Minitest::Mock.new
@@ -417,49 +376,6 @@
       @processor.process(work(msg))
       assert_equal 1, $invokes
       @mgr.verify
-=======
-    describe 'when failed' do
-      let(:failed_today_key) { "stat:failed:#{Time.now.utc.strftime("%Y-%m-%d")}" }
-
-      def failed_job
-        msg = Sidekiq.dump_json({ 'class' => MockWorker.to_s, 'args' => ['boom'] })
-        begin
-          @processor.process(work(msg))
-        rescue TestProcessorException
-        end
-      end
-
-      it 'increments failed stat' do
-        Sidekiq::Processor::FAILURE.reset
-        failed_job
-        assert_equal 1, Sidekiq::Processor::FAILURE.reset
-      end
-    end
-  end
-
-  describe 'custom job logger class' do
-    class CustomJobLogger
-      def call(item, queue)
-        yield
-      rescue Exception
-        raise
-      end
->>>>>>> edbefc4e
-    end
-
-    before do
-      @mgr = Minitest::Mock.new
-      @mgr.expect(:options, {:queues => ['default'], :job_logger => CustomJobLogger})
-      @mgr.expect(:options, {:queues => ['default'], :job_logger => CustomJobLogger})
-      @mgr.expect(:options, {:queues => ['default'], :job_logger => CustomJobLogger})
-      @processor = ::Sidekiq::Processor.new(@mgr)
-    end
-
-    it 'is called instead default Sidekiq::JobLogger' do
-      msg = Sidekiq.dump_json({ 'class' => MockWorker.to_s, 'args' => ['myarg'] })
-      @processor.process(work(msg))
-      assert_equal 1, $invokes
-      @mgr.verify
     end
   end
 end