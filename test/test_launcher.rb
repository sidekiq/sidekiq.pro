# frozen_string_literal: true

require_relative 'helper'
require 'sidekiq/launcher'

describe Sidekiq::Launcher do
<<<<<<< HEAD
  subject { Sidekiq::Launcher.new(options) }
=======
>>>>>>> edbefc4e
  before do
    Sidekiq.redis {|c| c.flushdb }
  end

  def new_manager(opts)
    Sidekiq::Manager.new(opts)
  end

  describe 'heartbeat' do
    before do
      @mgr = new_manager(options)
      @launcher = Sidekiq::Launcher.new(options)
      @launcher.manager = @mgr
      @id = @launcher.identity

      Sidekiq::Processor::WORKER_STATE.set('a', {'b' => 1})

      @proctitle = $0
    end

    after do
      Sidekiq::Processor::WORKER_STATE.clear
      $0 = @proctitle
    end

<<<<<<< HEAD
    describe '#heartbeat' do
      describe 'run' do
        it 'sets sidekiq version, tag and the number of busy workers to proctitle' do
          subject.heartbeat

          assert_equal "sidekiq #{Sidekiq::VERSION} myapp [1 of 3 busy]", $0
        end

        it 'stores process info in redis' do
          subject.heartbeat

          workers = Sidekiq.redis { |c| c.hmget(subject.identity, 'busy') }

          assert_equal ["1"], workers

          expires = Sidekiq.redis { |c| c.pttl(subject.identity) }

          assert_in_delta 60000, expires, 500
        end

        describe 'events' do
          before do
            @cnt = 0

            Sidekiq.on(:heartbeat) do
              @cnt += 1
            end
          end

          it 'fires start heartbeat event only once' do
            assert_equal 0, @cnt
            subject.heartbeat
            assert_equal 1, @cnt
            subject.heartbeat
            assert_equal 1, @cnt
          end
        end
      end

      describe 'quiet' do
        before do
          subject.quiet
        end

        it 'sets stopping proctitle' do
          subject.heartbeat

          assert_equal "sidekiq #{Sidekiq::VERSION} myapp [1 of 3 busy] stopping", $0
        end

        it 'stores process info in redis' do
          subject.heartbeat

          info = Sidekiq.redis { |c| c.hmget(subject.identity, 'busy') }

          assert_equal ["1"], info

          expires = Sidekiq.redis { |c| c.pttl(subject.identity) }

          assert_in_delta 60000, expires, 50
        end
=======
    it 'fires new heartbeat events' do
      i = 0
      Sidekiq.on(:heartbeat) do
        i += 1
      end
      assert_equal 0, i
      @launcher.heartbeat
      assert_equal 1, i
      @launcher.heartbeat
      assert_equal 1, i
    end

    describe 'when manager is active' do
      before do
        Sidekiq::CLI::PROCTITLES << proc { "xyz" }
        @launcher.heartbeat
        Sidekiq::CLI::PROCTITLES.pop
      end

      it 'sets useful info to proctitle' do
        assert_equal "sidekiq #{Sidekiq::VERSION} myapp [1 of 3 busy] xyz", $0
      end

      it 'stores process info in redis' do
        info = Sidekiq.redis { |c| c.hmget(@id, 'busy') }
        assert_equal ["1"], info
        expires = Sidekiq.redis { |c| c.pttl(@id) }
        assert_in_delta 60000, expires, 500
      end
    end

    describe 'when manager is stopped' do
      before do
        @launcher.quiet
        @launcher.heartbeat
      end

      #after do
        #puts system('redis-cli -n 15 keys  "*" | while read LINE ; do TTL=`redis-cli -n 15 ttl "$LINE"`; if [ "$TTL" -eq -1 ]; then echo "$LINE"; fi; done;')
      #end

      it 'indicates stopping status in proctitle' do
        assert_equal "sidekiq #{Sidekiq::VERSION} myapp [1 of 3 busy] stopping", $0
>>>>>>> edbefc4e
      end

<<<<<<< HEAD
    it 'fires new heartbeat events' do
      i = 0
      Sidekiq.on(:heartbeat) do
        i += 1
      end
      assert_equal 0, i
      @launcher.heartbeat
      assert_equal 1, i
      @launcher.heartbeat
      assert_equal 1, i
    end

    describe 'when manager is active' do
      before do
        Sidekiq::Launcher::PROCTITLES << proc { "xyz" }
        @launcher.heartbeat
        Sidekiq::Launcher::PROCTITLES.pop
      end

      it 'sets useful info to proctitle' do
        assert_equal "sidekiq #{Sidekiq::VERSION} myapp [1 of 3 busy] xyz", $0
      end

=======
>>>>>>> edbefc4e
      it 'stores process info in redis' do
        info = Sidekiq.redis { |c| c.hmget(@id, 'busy') }
        assert_equal ["1"], info
        expires = Sidekiq.redis { |c| c.pttl(@id) }
<<<<<<< HEAD
        assert_in_delta 60000, expires, 500
=======
        assert_in_delta 60000, expires, 50
>>>>>>> edbefc4e
      end
    end
  end

<<<<<<< HEAD
    describe 'when manager is stopped' do
      before do
        @launcher.quiet
        @launcher.heartbeat
      end

      #after do
        #puts system('redis-cli -n 15 keys  "*" | while read LINE ; do TTL=`redis-cli -n 15 ttl "$LINE"`; if [ "$TTL" -eq -1 ]; then echo "$LINE"; fi; done;')
      #end

      it 'indicates stopping status in proctitle' do
        assert_equal "sidekiq #{Sidekiq::VERSION} myapp [1 of 3 busy] stopping", $0
      end

      it 'stores process info in redis' do
        info = Sidekiq.redis { |c| c.hmget(@id, 'busy') }
        assert_equal ["1"], info
        expires = Sidekiq.redis { |c| c.pttl(@id) }
        assert_in_delta 60000, expires, 50
      end
    end
  end

=======
>>>>>>> edbefc4e
  def options
    { :concurrency => 3, :queues => ['default'], :tag => 'myapp' }
  end

end<|MERGE_RESOLUTION|>--- conflicted
+++ resolved
@@ -4,10 +4,7 @@
 require 'sidekiq/launcher'
 
 describe Sidekiq::Launcher do
-<<<<<<< HEAD
   subject { Sidekiq::Launcher.new(options) }
-=======
->>>>>>> edbefc4e
   before do
     Sidekiq.redis {|c| c.flushdb }
   end
@@ -33,7 +30,6 @@
       $0 = @proctitle
     end
 
-<<<<<<< HEAD
     describe '#heartbeat' do
       describe 'run' do
         it 'sets sidekiq version, tag and the number of busy workers to proctitle' do
@@ -95,54 +91,8 @@
 
           assert_in_delta 60000, expires, 50
         end
-=======
-    it 'fires new heartbeat events' do
-      i = 0
-      Sidekiq.on(:heartbeat) do
-        i += 1
-      end
-      assert_equal 0, i
-      @launcher.heartbeat
-      assert_equal 1, i
-      @launcher.heartbeat
-      assert_equal 1, i
-    end
-
-    describe 'when manager is active' do
-      before do
-        Sidekiq::CLI::PROCTITLES << proc { "xyz" }
-        @launcher.heartbeat
-        Sidekiq::CLI::PROCTITLES.pop
       end
 
-      it 'sets useful info to proctitle' do
-        assert_equal "sidekiq #{Sidekiq::VERSION} myapp [1 of 3 busy] xyz", $0
-      end
-
-      it 'stores process info in redis' do
-        info = Sidekiq.redis { |c| c.hmget(@id, 'busy') }
-        assert_equal ["1"], info
-        expires = Sidekiq.redis { |c| c.pttl(@id) }
-        assert_in_delta 60000, expires, 500
-      end
-    end
-
-    describe 'when manager is stopped' do
-      before do
-        @launcher.quiet
-        @launcher.heartbeat
-      end
-
-      #after do
-        #puts system('redis-cli -n 15 keys  "*" | while read LINE ; do TTL=`redis-cli -n 15 ttl "$LINE"`; if [ "$TTL" -eq -1 ]; then echo "$LINE"; fi; done;')
-      #end
-
-      it 'indicates stopping status in proctitle' do
-        assert_equal "sidekiq #{Sidekiq::VERSION} myapp [1 of 3 busy] stopping", $0
->>>>>>> edbefc4e
-      end
-
-<<<<<<< HEAD
     it 'fires new heartbeat events' do
       i = 0
       Sidekiq.on(:heartbeat) do
@@ -166,22 +116,15 @@
         assert_equal "sidekiq #{Sidekiq::VERSION} myapp [1 of 3 busy] xyz", $0
       end
 
-=======
->>>>>>> edbefc4e
       it 'stores process info in redis' do
         info = Sidekiq.redis { |c| c.hmget(@id, 'busy') }
         assert_equal ["1"], info
         expires = Sidekiq.redis { |c| c.pttl(@id) }
-<<<<<<< HEAD
         assert_in_delta 60000, expires, 500
-=======
-        assert_in_delta 60000, expires, 50
->>>>>>> edbefc4e
       end
     end
   end
 
-<<<<<<< HEAD
     describe 'when manager is stopped' do
       before do
         @launcher.quiet
@@ -205,8 +148,6 @@
     end
   end
 
-=======
->>>>>>> edbefc4e
   def options
     { :concurrency => 3, :queues => ['default'], :tag => 'myapp' }
   end
