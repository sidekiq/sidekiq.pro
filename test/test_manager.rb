--- conflicted
+++ resolved
@@ -31,12 +31,8 @@
       Sidekiq::Client.push(:foo, 'class' => IntegrationWorker, 'args' => [1, 2])
 
       q = TimedQueue.new
-<<<<<<< HEAD
       redis = Sidekiq::RedisConnection.create(:url => 'redis://localhost/sidekiq_test')
-      mgr = Sidekiq::Manager.new(redis, :queues => [:foo])
-=======
       mgr = Sidekiq::Manager.new(@redis, :queues => [:foo], :processor_count => 2)
->>>>>>> c2877d69
       mgr.when_done do |_|
         q << 'done' if $processed == 2
       end
