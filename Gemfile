source 'https://rubygems.org'

gemspec

gem 'rake'
gem 'redis-namespace'
gem 'rails', '~> 5.2'
gem 'sqlite3', '~> 1.3.6', platforms: :ruby
gem 'activerecord-jdbcsqlite3-adapter', platforms: :jruby

group :test do
  gem 'minitest'
<<<<<<< HEAD
  gem 'minitest-around'
  gem 'minitest-focus'
  gem 'minitest-reporters'
=======
>>>>>>> f72d68fa
  gem 'simplecov'
end

group :development, :test do
  gem 'pry-byebug', platforms: :mri
end

group :load_test do
  gem 'hiredis'
  gem 'toxiproxy'
end<|MERGE_RESOLUTION|>--- conflicted
+++ resolved
@@ -10,12 +10,6 @@
 
 group :test do
   gem 'minitest'
-<<<<<<< HEAD
-  gem 'minitest-around'
-  gem 'minitest-focus'
-  gem 'minitest-reporters'
-=======
->>>>>>> f72d68fa
   gem 'simplecov'
 end
 
