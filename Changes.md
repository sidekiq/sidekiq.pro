--- conflicted
+++ resolved
@@ -5,20 +5,6 @@
 HEAD
 ---------
 
-<<<<<<< HEAD
-- Various improvements to the Sidekiq test suite and coverage [#4026, #4039, Tensho]
-
-5.2.3
----------
-
-- Warning message on invalid REDIS\_PROVIDER [#3970]
-- Add `sidekiqctl status` command [#4003, dzunk]
-- Update elapsed time calculatons to use monotonic clock [#3999]
-- Fix a few issues with mobile Web UI styling [#3973, navied]
-- Jobs with `retry: false` now go through the global `death_handlers`,
-  meaning you can take action on failed ephemeral jobs. [#3980, Benjamin-Dobell]
-- Fix race condition in defining Workers. [#3997, mattbooks]
-=======
 This release has major breaking changes.  Read and test carefully in production.
 
 - **BREAKING CHANGE** Validate proper usage of the `REDIS_PROVIDER`
@@ -33,7 +19,25 @@
 by default and we want Sidekiq to take advantage of this time.  If you
 have deployment scripts which depend on the old default timeout, use `-t 8` to
 get the old behavior. [#3968]
->>>>>>> e64abfc4
+- **BREAKING CHANGE** Remove the daemonization, logfile and pidfile
+  arguments to Sidekiq. Use a proper process supervisor (e.g. systemd or
+foreman) to manage Sidekiq.
+
+5.2.4
+---------
+
+- Various improvements to the Sidekiq test suite and coverage [#4026, #4039, Tensho]
+
+5.2.3
+---------
+
+- Warning message on invalid REDIS\_PROVIDER [#3970]
+- Add `sidekiqctl status` command [#4003, dzunk]
+- Update elapsed time calculatons to use monotonic clock [#3999]
+- Fix a few issues with mobile Web UI styling [#3973, navied]
+- Jobs with `retry: false` now go through the global `death_handlers`,
+  meaning you can take action on failed ephemeral jobs. [#3980, Benjamin-Dobell]
+- Fix race condition in defining Workers. [#3997, mattbooks]
 
 5.2.2
 ---------
