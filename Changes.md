--- conflicted
+++ resolved
@@ -25,12 +25,9 @@
   version to pick up Sidekiq support.
 - Remove deprecated Sidekiq::Client.registered\_\* APIs
 - Remove deprecated support for the old Sidekiq::Worker#retries\_exhausted method.
-<<<<<<< HEAD
 - Remove usage of the term 'Worker' in the UI for clarity.  Users would call both threads and
   processes 'workers'.  Instead, use "Thread", "Process" or "Job".
-=======
 - Add new 💣 alias for #clear in API.
->>>>>>> 04d85641
 
 2.17.7
 -----------
