--- conflicted
+++ resolved
@@ -3,19 +3,13 @@
 4.2.0
 -----------
 
-<<<<<<< HEAD
-- Enable development-mode code reloading.  With Rails 5.0+, you don't need
-  to restart Sidekiq to pick up your Sidekiq::Worker changes anymore! [#2457]
-=======
-- Remove Sinatra dependency.  Sidekiq's Web UI now uses Rack directly.
+- Enable development-mode code reloading.  **With Rails 5.0+, you don't need
+  to restart Sidekiq to pick up your Sidekiq::Worker changes anymore!** [#2457]
+- **Remove Sinatra dependency**.  Sidekiq's Web UI now uses Rack directly.
   Thank you to Sidekiq's newest committer, **badosu**, for writing the code
   and doing a lot of testing to ensure compatibility with many different
   3rd party plugins.  If your Web UI works with 4.1.4 but fails with
   4.2.0, please open an issue. [#3075]
-- Add support for development mode code reloading with Rails 5's new
-  thread-safe Interlock API.  With Rails 5, you no longer need to
-  restart Sidekiq when making code changes locally! [#2457]
->>>>>>> 3f157e2e
 - Allow tuning of concurrency with the `RAILS_MAX_THREADS` env var. [#2985]
   This is the same var used by Puma so you can tune all of your systems
   the same way:
