--- conflicted
+++ resolved
@@ -187,27 +187,19 @@
       redirect "#{root_path}retries"
     end
 
-<<<<<<< HEAD
-    post "/retries/:key" do
-      halt 404 unless params['key']
-      job = Sidekiq::RetrySet.new.fetch(*parse_params(params['key'])).first
-=======
     post "/retries/all/delete" do
       Sidekiq::RetrySet.new.clear
       redirect "#{root_path}retries"
     end
 
     post "/retries/all/retry" do
-      Sidekiq::RetrySet.new.each do |job|
-        process_score('retry', job.score, :retry)
-      end
-      redirect "#{root_path}retries"
-    end
-
-    post "/retries/:score" do
-      halt 404 unless params[:score]
-      score = params[:score].to_f
->>>>>>> 3c9e0d64
+      Sidekiq::RetrySet.new.each { |job| job.retry }
+      redirect "#{root_path}retries"
+    end
+
+    post "/retries/:key" do
+      halt 404 unless params['key']
+      job = Sidekiq::RetrySet.new.fetch(*parse_params(params['key'])).first
       if params['retry']
         job.retry
       elsif params['delete']
