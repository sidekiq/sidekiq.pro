--- conflicted
+++ resolved
@@ -125,19 +125,26 @@
       # job structure to the Web UI
       pristine = cloned(job_hash)
 
-      @retrier.global(job_hash, queue) do
-        @logging.call(job_hash, queue) do
-          stats(pristine, queue) do
-            # Rails 5 requires a Reloader to wrap code execution.  In order to
-            # constantize the worker and instantiate an instance, we have to call
-            # the Reloader.  It handles code loading, db connection management, etc.
-            # Effectively this block denotes a "unit of work" to Rails.
-            @reloader.call do
-              klass  = job_hash['class'.freeze].constantize
-              worker = klass.new
-              worker.jid = job_hash['jid'.freeze]
-              @retrier.local(worker, job_hash, queue) do
-                yield worker
+      # If we're using a wrapper class, like ActiveJob, use the "wrapped"
+      # attribute to expose the underlying thing.
+      klass = job_hash['wrapped'.freeze] || job_hash["class".freeze]
+      ctx = "#{klass} JID-#{job_hash['jid'.freeze]}#{" BID-#{job_hash['bid'.freeze]}" if job_hash['bid'.freeze]}"
+
+      Sidekiq::Logging.with_context(ctx) do
+        @retrier.global(job_hash, queue) do
+          @logging.call(job_hash, queue) do
+            stats(pristine, queue) do
+              # Rails 5 requires a Reloader to wrap code execution.  In order to
+              # constantize the worker and instantiate an instance, we have to call
+              # the Reloader.  It handles code loading, db connection management, etc.
+              # Effectively this block denotes a "unit of work" to Rails.
+              @reloader.call do
+                klass  = job_hash['class'.freeze].constantize
+                worker = klass.new
+                worker.jid = job_hash['jid'.freeze]
+                @retrier.local(worker, job_hash, queue) do
+                  yield worker
+                end
               end
             end
           end
@@ -151,7 +158,6 @@
 
       ack = false
       begin
-<<<<<<< HEAD
         # Treat malformed JSON as a special case: job goes straight to the morgue.
         job_hash = nil
         begin
@@ -159,27 +165,6 @@
         rescue => ex
           handle_exception(ex, { :context => "Invalid JSON for job", :jobstr => jobstr })
           send_to_morgue(jobstr)
-=======
-        job_hash = Sidekiq.load_json(jobstr)
-        @reloader.call do
-          klass  = job_hash['class'.freeze].constantize
-          worker = klass.new
-          worker.jid = job_hash['jid'.freeze]
-
-          stats(worker, job_hash, queue) do
-            Sidekiq::Logging.with_context(log_context(job_hash)) do
-              ack = true
-              Sidekiq.server_middleware.invoke(worker, job_hash, queue) do
-                @executor.call do
-                  # Only ack if we either attempted to start this job or
-                  # successfully completed it. This prevents us from
-                  # losing jobs if a middleware raises an exception before yielding
-                  execute_job(worker, cloned(job_hash['args'.freeze]))
-                end
-              end
-            end
-          end
->>>>>>> 490032fd
           ack = true
           raise
         end
@@ -204,7 +189,6 @@
       end
     end
 
-<<<<<<< HEAD
     def send_to_morgue(msg)
       now = Time.now.to_f
       Sidekiq.redis do |conn|
@@ -214,13 +198,6 @@
           conn.zremrangebyrank('dead', 0, -DeadSet.max_jobs)
         end
       end
-=======
-    # If we're using a wrapper class, like ActiveJob, use the "wrapped"
-    # attribute to expose the underlying thing.
-    def log_context(item)
-      klass = item['wrapped'.freeze] || item['class'.freeze]
-      "#{klass} JID-#{item['jid'.freeze]}#{" BID-#{item['bid'.freeze]}" if item['bid'.freeze]}"
->>>>>>> 490032fd
     end
 
     def execute_job(worker, cloned_args)
