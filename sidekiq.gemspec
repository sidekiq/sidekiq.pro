--- conflicted
+++ resolved
@@ -15,26 +15,13 @@
   gem.name          = "sidekiq"
   gem.require_paths = ["lib"]
   gem.version       = Sidekiq::VERSION
-<<<<<<< HEAD
-  gem.add_dependency                  'redis', '>= 3.0.6'
-  gem.add_dependency                  'redis-namespace', '>= 1.3.1'
-  gem.add_dependency                  'connection_pool', '>= 2.1.1'
-  gem.add_dependency                  'celluloid', '>= 0.17.0'
-  gem.add_dependency                  'json'
-  gem.add_development_dependency      'sinatra'
-  gem.add_development_dependency      'minitest', '~> 5.3.3'
-  gem.add_development_dependency      'rake'
-  gem.add_development_dependency      'rails', '~> 4.1.1'
-  gem.add_development_dependency      'coveralls'
-=======
   gem.add_dependency                  'redis', '~> 3.2', '>= 3.2.1'
   gem.add_dependency                  'redis-namespace', '~> 1.5', '>= 1.5.2'
   gem.add_dependency                  'connection_pool', '~> 2.2', '>= 2.2.0'
-  gem.add_dependency                  'celluloid', '~> 0.16.0'
+  gem.add_dependency                  'celluloid', '~> 0.17.0'
   gem.add_dependency                  'json', '~> 1.0'
   gem.add_development_dependency      'sinatra', '~> 1.4', '>= 1.4.6'
   gem.add_development_dependency      'minitest', '~> 5.7', '>= 5.7.0'
   gem.add_development_dependency      'rake', '~> 10.0'
   gem.add_development_dependency      'rails', '~> 4', '>= 3.2.0'
->>>>>>> 0804127b
 end